--- conflicted
+++ resolved
@@ -124,13 +124,9 @@
 
           console.log(`🔄 [WORKER] Sending analysis request to agent...`);
           const response = await this.potpieClient.sendMessage(project_id, userPrompt);
-<<<<<<< HEAD
+
           console.log(response.data);
-          if (!success) throw new Error(`Failed to create conversation for project ${project_id}`);
-=======
-          console.log(response);
           if (!response.success) throw new Error(`Failed to create conversation for project ${project_id}`);
->>>>>>> 4e692c91
 
           // 🧾 Step 4: Process agent output
           const agentOutput = response?.data || {};
